from __future__ import annotations as _annotations

from collections.abc import Iterable, Iterator, Mapping
from dataclasses import asdict, dataclass, is_dataclass
from datetime import date
from itertools import chain
from typing import Any
from xml.etree import ElementTree

from pydantic import BaseModel

__all__ = ('format_as_xml',)

from pydantic.fields import ComputedFieldInfo


def format_as_xml(
    obj: Any,
    root_tag: str | None = None,
    item_tag: str = 'item',
    none_str: str = 'null',
    indent: str | None = '  ',
    fields_attributes: bool = True,
) -> str:
    """Format a Python object as XML.

    This is useful since LLMs often find it easier to read semi-structured data (e.g. examples) as XML,
    rather than JSON etc.

    Supports: `str`, `bytes`, `bytearray`, `bool`, `int`, `float`, `date`, `datetime`, `Mapping`,
    `Iterable`, `dataclass`, and `BaseModel`.

    Args:
        obj: Python Object to serialize to XML.
        root_tag: Outer tag to wrap the XML in, use `None` to omit the outer tag.
        item_tag: Tag to use for each item in an iterable (e.g. list), this is overridden by the class name
            for dataclasses and Pydantic models.
        none_str: String to use for `None` values.
        indent: Indentation string to use for pretty printing.
        fields_attributes: Whether to include field attributes (title, description, alias) as attributes
            on the XML elements for Pydantic models.

    Returns:
        XML representation of the object.

    Example:
    ```python {title="format_as_xml_example.py" lint="skip"}
    from pydantic_ai import format_as_xml

    print(format_as_xml({'name': 'John', 'height': 6, 'weight': 200}, root_tag='user'))
    '''
    <user>
      <name>John</name>
      <height>6</height>
      <weight>200</weight>
    </user>
    '''
    ```
    """
<<<<<<< HEAD
    el = _ToXml(item_tag=item_tag, none_str=none_str, add_fields_attributes=fields_attributes).to_xml(obj, root_tag)
    if not include_root_tag and el.text is None:
=======
    el = _ToXml(item_tag=item_tag, none_str=none_str).to_xml(obj, root_tag)
    if root_tag is None and el.text is None:
>>>>>>> 07e46b30
        join = '' if indent is None else '\n'
        return join.join(_rootless_xml_elements(el, indent))
    else:
        if indent is not None:
            ElementTree.indent(el, space=indent)
        return ElementTree.tostring(el, encoding='unicode')


@dataclass
class _ToXml:
    item_tag: str
    none_str: str
    add_fields_attributes: bool

    def to_xml(self, value: Any, tag: str | None, attributes: dict[str, str] | None = None) -> ElementTree.Element:
        element = ElementTree.Element(self.item_tag if tag is None else tag)
        if attributes is not None:
            for k, v in attributes.items():
                element.set(k, v)
        if value is None:
            element.text = self.none_str
        elif isinstance(value, str):
            element.text = value
        elif isinstance(value, (bytes, bytearray)):
            element.text = value.decode(errors='ignore')
        elif isinstance(value, (bool, int, float)):
            element.text = str(value)
        elif isinstance(value, date):
            element.text = value.isoformat()
        elif isinstance(value, Mapping):
            self._mapping_to_xml(element, value)  # pyright: ignore[reportUnknownArgumentType]
        elif is_dataclass(value) and not isinstance(value, type):
            if tag is None:
                element = ElementTree.Element(value.__class__.__name__)
            dc_dict = asdict(value)
            self._mapping_to_xml(element, dc_dict)
        elif isinstance(value, BaseModel):
            if tag is None:
                element = ElementTree.Element(value.__class__.__name__)
            self._mapping_to_xml(
                element=element,
                mapping=self._partial_model_dump(value),
                fields_attributes=self._fields_attributes(value) if self.add_fields_attributes else None,
            )
        elif isinstance(value, Iterable):
            for item in value:  # pyright: ignore[reportUnknownVariableType]
                item_el = self.to_xml(item, None)
                element.append(item_el)
        else:
            raise TypeError(f'Unsupported type for XML formatting: {type(value)}')
        return element

    def _mapping_to_xml(
        self,
        element: ElementTree.Element,
        mapping: Mapping[Any, Any],
        fields_attributes: dict[str, dict[str, str]] | None = None,
    ) -> None:
        fields_attributes = fields_attributes or {}
        for key, value in mapping.items():
            if isinstance(key, int):
                key = str(key)
            elif not isinstance(key, str):
                raise TypeError(f'Unsupported key type for XML formatting: {type(key)}, only str and int are allowed')
            element.append(self.to_xml(value, key, fields_attributes.get(key)))

    @staticmethod
    def _partial_model_dump(model: BaseModel) -> dict[str, Any]:
        """Dump only primitive types in order to keep fields information on models in sub-fields."""
        exclude: set[str] = set()
        for field in chain(
            (k for k, v in model.model_fields.items() if not v.exclude), model.model_computed_fields.keys()
        ):
            value = getattr(model, field)
            if value is not None and (
                not isinstance(value, (str, int, float, date, bytearray, bytes, bool))
                or not (is_dataclass(value) and not isinstance(value, type))
            ):
                exclude.add(field)
        # FIXME we iteratively dump again sub-fields, we could set exclude parameter, but we would lost fields order
        dump: dict[str, Any] = model.model_dump(mode='python')
        # FIXME what is excluded won't follow serialization rules defined in the model
        for field in exclude:
            dump[field] = getattr(model, field)
        return dump

    @staticmethod
    def _fields_attributes(value: BaseModel) -> dict[str, dict[str, str]]:
        """Obtain a map of xml attributes for each Pydantic field."""
        ret: dict[str, dict[str, str]] = {}
        for model_fields in (value.model_fields, value.model_computed_fields):
            for field, info in model_fields.items():
                if isinstance(info, ComputedFieldInfo) or not info.exclude:
                    attributes = {}
                    for attr in ('title', 'description', 'alias'):
                        attr_value = getattr(info, attr, None)
                        if attr_value is not None:
                            attributes[attr] = str(attr_value)
                    if attributes:
                        ret[field] = attributes
        return ret


def _rootless_xml_elements(root: ElementTree.Element, indent: str | None) -> Iterator[str]:
    for sub_element in root:
        if indent is not None:
            ElementTree.indent(sub_element, space=indent)
        yield ElementTree.tostring(sub_element, encoding='unicode')<|MERGE_RESOLUTION|>--- conflicted
+++ resolved
@@ -57,13 +57,8 @@
     '''
     ```
     """
-<<<<<<< HEAD
     el = _ToXml(item_tag=item_tag, none_str=none_str, add_fields_attributes=fields_attributes).to_xml(obj, root_tag)
-    if not include_root_tag and el.text is None:
-=======
-    el = _ToXml(item_tag=item_tag, none_str=none_str).to_xml(obj, root_tag)
     if root_tag is None and el.text is None:
->>>>>>> 07e46b30
         join = '' if indent is None else '\n'
         return join.join(_rootless_xml_elements(el, indent))
     else:
